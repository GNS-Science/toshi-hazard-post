[tool]

[tool.mypy]
plugins = "numpy.typing.mypy_plugin"
ignore_missing_imports = true

[tool.poetry]
name = "toshi-hazard-post"
version = "0.3.2"
homepage = "https://github.com/chrisbc/toshi-hazard-post"
description = "Hazard post-processing pipeline as serverless AWS infrastructure."
authors = ["GNS Science New Zealand <chrisbc@artisan.co.nz>"]
readme = "README.md"
license =  "AGPL-3.0"
classifiers=[
    'Development Status :: 2 - Pre-Alpha',
    'Intended Audience :: Developers',
    'License :: OSI Approved :: MIT License',
    'Natural Language :: English',
    'Programming Language :: Python :: 3',
    'Programming Language :: Python :: 3.9',
    'Programming Language :: Python :: 3.10',
]

packages = [
    { include = "toshi_hazard_post" },
    { include = "tests", format = "sdist" },
]

[tool.poetry.scripts]
thp = 'scripts.cli:main'

[tool.poetry.dependencies]
python = ">=3.9,<3.13"
boto3 = "^1.24.34"
nshm-toshi-client = "^1.0.0"
PyYAML = "^6.0"
toml = "^0.10.2"
click = "^8.1.3"
dacite = "^1.7.0"
numba = "^0.56.0"
toshi-hazard-store = "^0.7.5"
<<<<<<< HEAD
nzshm-model = {git = "https://github.com/GNS-Science/nzshm-model.git", rev = "fix/correlations"}
pandas = "~2.0.3"
=======
nzshm-model = "^0.4.0"
>>>>>>> 94d83a55


[tool.poetry.dev-dependencies]

black  = { version = "^22.3"}
isort  = { version = "^5.8.0"}
flake8  = { version = "^3.9.2"}
flake8-docstrings = { version = "^1.6.0", optional = true }
mypy = {version = "^0.900"}
pytest = { version = "^6.2.4"}
pytest-cov  = { version = "^2.12.0"}
virtualenv  = { version = "^20.2.2", optional = true}
# pip  = { version = "^20.3.1", optional = true}

mkdocs  = { version = "^1.1.2"}
mkdocs-include-markdown-plugin  = { version = "^1.0.0"}
mkdocs-material  = { version = "^6.1.7"}
mkdocstrings  = { version = "^0.18.0"}
mkdocs-material-extensions  = { version = "^1.0.1"}
mkdocs-autorefs = {version = "^0.3.1"}

pymdown-extensions = {version = "^9.4"}
mkdocstrings-python = {version = "^0.6.5"}
mkdocs-pymdownx-material-extras = "^2.0.3"

twine  = { version = "^3.3.0"}

pre-commit = {version = "^2.12.0", optional = true}
toml = {version = "^0.10.2", optional = true}
bump2version = {version = "^1.0.1"}
jinja2 = {version = "3.0.3"}
types-PyYAML = "^6.0.10"
types-toml = "^0.10.8"
types-requests = "^2.28.5"

[tool.poetry.extras]
test = [
    "pytest",
    "black",
    "isort",
    "mypy",
    "flake8",
    "flake8-docstrings",
    "pytest-cov"
    ]

dev = ["tox", "pre-commit", "virtualenv", "pip", "twine", "toml", "bump2version"]

doc = [
    "mkdocs",
    "mkdocs-include-markdown-plugin",
    "mkdocs-material",
    "mkdocstrings",
    "mkdocs-material-extension",
    "mkdocs-autorefs"
    ]


[tool.poetry.group.dev.dependencies]
tox = "^4.6.4"

[tool.black]
line-length = 120
skip-string-normalization = true
target-version = ['py39', 'py310']
include = '\.pyi?$'
exclude = '''
/(
    \.eggs
  | \.git
  | \.hg
  | \.mypy_cache
  | \.tox
  | \.venv
  | _build
  | buck-out
  | build
  | dist
)/
'''

[tool.isort]
multi_line_output = 3
include_trailing_comma = true
force_grid_wrap = 0
use_parentheses = true
ensure_newline_before_comments = true
line_length = 120
skip_gitignore = true
# you can skip files as below
#skip_glob = docs/conf.py

[build-system]
requires = ["poetry-core>=1.0.0"]
build-backend = "poetry.core.masonry.api"<|MERGE_RESOLUTION|>--- conflicted
+++ resolved
@@ -40,12 +40,8 @@
 dacite = "^1.7.0"
 numba = "^0.56.0"
 toshi-hazard-store = "^0.7.5"
-<<<<<<< HEAD
-nzshm-model = {git = "https://github.com/GNS-Science/nzshm-model.git", rev = "fix/correlations"}
 pandas = "~2.0.3"
-=======
 nzshm-model = "^0.4.0"
->>>>>>> 94d83a55
 
 
 [tool.poetry.dev-dependencies]
